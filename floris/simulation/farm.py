--- conflicted
+++ resolved
@@ -84,16 +84,8 @@
         wake velocities and updates them in the flow field.
 
         Parameters:
-<<<<<<< HEAD
-            wake_model: A string containing the wake model used to calculate the wake; Valid wake model options 
-                are: "curl", "gauss", "jensen", and "floris".
-            calculate_wake: A boolean that provides the option to calculate the wake after the wake model is set. 
-                This loops over the turbines, updating their velocities, calculating the wake deflection/deficit, and 
-                combines the wake with the flow field. 
-=======
             wake_model: A string containing the wake model used to calculate the wake; Valid wake model 
             options are: "curl", "gauss", "jensen", and "floris".
->>>>>>> 31ac3e23
 
         Returns:
             *None* -- The wake model and flow field are updated in the :py:obj:`floris.simulation.flow_field` object.
@@ -125,16 +117,8 @@
         and updates them in the flow field.
 
         Parameters:
-<<<<<<< HEAD
             yaw_angles: A list of floats containing a constant yaw angle for all turbines or list of unique yaw angles 
                 for each turbine in degrees.
-            calculate_wake: A boolean that provides the option to calculate the wake after the wake model is set. This 
-                loops over the turbines, updating their velocities, calculating the wake deflection/deficit, and combines 
-                the wake with the flow field. 
-=======
-            yaw_angles: A float of list of floats containing a constant yaw angle for all turbines 
-            or list of unique yaw angles for each turbine in degrees.
->>>>>>> 31ac3e23
             
         Returns:
             *None* -- The turbines are updated directly and the flow field is updated in the 
@@ -146,71 +130,15 @@
         for yaw_angle, turbine in zip(yaw_angles, self.turbines):
             turbine.yaw_angle = yaw_angle
 
-<<<<<<< HEAD
-        if calculate_wake:
-            self.flow_field.calculate_wake()
-
-    def set_turbine_locations(self, layout_x, layout_y, calculate_wake=False):
-        """
-        This method sets the locations for all turbines and optionally calculates the wake velocities 
-        and updates them in the flow field.
-
-        Parameters:
-            layout_x: A list of floats that contains the x coordinate(s) for the turbine(s).
-            layout_y: A list of floats that contains the y coordinate(s) for the turbine(s).
-            calculate_wake: A boolean that provides the option to calculate the wake after the wake model is set. 
-                This loops over the turbines, updating their velocities, calculating the wake deflection/deficit, and 
-                combines the wake with the flow field.
-
-        Returns:
-            *None* -- The turbine locations and flow field are updated in the 
-            :py:obj:`floris.simulation.flow_field` object.
-        """
-
-        # TODO: this function requires all turbines to be the same.
-        # Is it reasonable to require the user to give a TurbineMap-like object
-        # where the turbines are instantiated and located externally?
-
-        # assign coordinates to turbines      
-        self.layout_x = layout_x
-        self.layout_y = layout_y
-
-        turbine_dict = {}
-        turbine = self.turbines[0]
-        for c in list(zip(self.layout_x, self.layout_y)):
-            turbine_dict[Vec3(c[0], c[1], turbine.hub_height)] = copy.deepcopy(turbine)
-
-        #update relevant farm and flow_field values
-        self.flow_field.reinitialize_flow_field(
-            turbine_map=TurbineMap(turbine_dict),
-            with_resolution=self.wake.velocity_model.model_grid_resolution
-        )
-
-        if calculate_wake:
-            self.flow_field.calculate_wake()
-=======
->>>>>>> 31ac3e23
 
     # Getters & Setters
     @property
     def wind_speed(self):
         """
-        This method gets the wind speed.
-
-        Parameters:
-            value: A float that is the new wind speed for the wind farm in m/s.
+        This method returns the wind speed for the wind farm.
 
         Returns:
             A float that is the current wind speed in the wind farm in m/s.
-
-        Examples:
-            To set the wind speed:
-            
-            >>> floris.farm.wind_speed(8.0)
-
-            To get the current wind speed:
-
-            >>> wind_speed = floris.farm.wind_speed()
         """
         return self.flow_field.wind_speed
 
@@ -218,22 +146,10 @@
     @property
     def wind_direction(self):
         """
-        This method gets the wind direction.
-
-        Parameters:
-            value: A float that is the new wind direction for the wind farm in degrees.
+        This method returns the wind direction for the wind farm.
 
         Returns:
             A float that is the current wind direction in the wind farm in degrees.
-
-        Examples:
-            To set the wind direction:
-            
-            >>> floris.farm.wind_direction(90.0)
-
-            To get the current wind direction:
-
-            >>> wind_direction = floris.farm.wind_direction()
         """
         return self.flow_field.wind_direction
 
@@ -241,22 +157,10 @@
     @property
     def wind_shear(self):
         """
-        This method gets the wind shear power law exponent.
-
-        Parameters:
-            value: A float that is the new wind shear power law exponent for the wind farm.
+        This method returns the wind shear power law exponent for the wind farm.
 
         Returns:
             A float that is the current wind shear power law exponent in the wind farm.
-
-        Examples:
-            To set the wind shear:
-            
-            >>> floris.farm.wind_shear(0.14)
-
-            To get the current wind shear:
-
-            >>> wind_shear = floris.farm.wind_shear()
         """
         return self.flow_field.wind_shear
 
@@ -264,22 +168,10 @@
     @property
     def wind_veer(self):
         """
-        This method gets the wind veer -- the vertical change in wind direction across the rotor.
-
-        Parameters:
-            value: A float that is the new vertical change in wind direction across the rotor in degrees.
+        This method returns the wind veer -- the vertical change in wind direction across the rotor.
 
         Returns:
             A float that is the current vertical change in wind direction across the rotor in degrees.
-
-        Examples:
-            To set the wind veer:
-            
-            >>> floris.farm.wind_veer(20.0)
-
-            To get the current wind veer:
-
-            >>> wind_veer = floris.farm.wind_veer()
         """
         return self.flow_field.wind_veer
 
@@ -287,22 +179,10 @@
     @property
     def turbulence_intensity(self):
         """
-        This method gets the turbulence intensity.
-
-        Parameters:
-            value: A float that is the new turbulence intensity expressed as a decimal fraction.
+        This method returns the turbulence intensity for the wind farm.
 
         Returns:
             A float that is the current turbulence intensity expressed as a decimal fraction.
-
-        Examples:
-            To set the turbulence intensity:
-            
-            >>> floris.farm.turbulence_intensity(0.1)
-
-            To get the current turbulence intensity:
-
-            >>> turbulence_intensity = floris.farm.turbulence_intensity()
         """
         return self.flow_field.turbulence_intensity
 
@@ -310,22 +190,10 @@
     @property
     def air_density(self):
         """
-        This method gets the air density.
-
-        Parameters:
-            value: A float that is the new air density in kg/m^3.
+        This method returns the air density for the wind farm.
 
         Returns:
             A float that is the current air density in kg/m^3.
-
-        Examples:
-            To set the air density:
-            
-            >>> floris.farm.air_density(0.1)
-
-            To get the current air density:
-
-            >>> air_density = floris.farm.air_density()
         """
         return self.flow_field.air_density
 
@@ -333,22 +201,10 @@
     @property
     def turbine_map(self):
         """
-        This method gets the turbine map property of the :py:obj:`floris.simulation.flow_field` object.
-
-        Parameters:
-            value: A :py:obj:`floris.simulation.turbine_map` object that holds turbine information for the farm.
+        This method returns the turbine map property of the :py:obj:`floris.simulation.flow_field` object associated with the wind farm.
 
         Returns:
             A :py:obj:`floris.simulation.turbine_map` object that holds turbine information for the farm.
-
-        Examples:
-            To set the turbine map:
-            
-            >>> floris.farm.turbine_map(turbine_map_new)
-
-            To get the current turbine map:
-
-            >>> turbine_map = floris.farm.turbine_map()
         """
         return self.flow_field.turbine_map
     
@@ -360,6 +216,6 @@
         the :py:obj:`floris.simulation.turbine_map` object.
 
         Returns:
-            A list of :py:obj:`floris.simulation.turbine` objects that hold the turbine information.
+            A list of :py:obj:`floris.simulation.turbine` objects that hold the turbine information for the wind farm.
         """
         return self.turbine_map.turbines