--- conflicted
+++ resolved
@@ -43,54 +43,36 @@
 
         self.description = instance_dictionary["description"]
         properties = instance_dictionary["properties"]
-<<<<<<< HEAD
         parameters = properties["parameters"]
         wake_velocity_parameters = parameters["wake_velocity_parameters"]
         wake_deflection_parameters = parameters["wake_deflection_parameters"]
         wake_turbulence_parameters = parameters["wake_turbulence_parameters"]
-
-        self.velocity_models = {
+        # wake_combination_parameters = parameters["wake_combination_parameters"]
+
+        self._velocity_models = {
             "jensen": wake_velocity.Jensen(wake_velocity_parameters),
             "multizone": wake_velocity.MultiZone(wake_velocity_parameters),
             "gauss": wake_velocity.Gauss(wake_velocity_parameters),
             "curl": wake_velocity.Curl(wake_velocity_parameters),
-            "ishihara": wake_velocity.Ishihara(wake_velocity_parameters)
-=======
-        # TODO: Support dynamically setting the parameters; currently, once theyre
-        #   set after instantiating FLORIS, it would be difficult to reset and to
-        #   know that they should be reset
-        self.parameters = properties["parameters"]
-
-        self._velocity_models = {
-            "jensen": wake_velocity.Jensen,
-            "multizone": wake_velocity.MultiZone,
-            "gauss": wake_velocity.Gauss,
-            "curl": wake_velocity.Curl,
-            "gauss_curl_hybrid": wake_velocity.GaussCurlHybrid
->>>>>>> ae975554
+            "ishihara": wake_velocity.Ishihara(wake_velocity_parameters),
+            # "gauss_curl_hybrid": wake_velocity.GCH(wake_velocity_parameters)
         }
         self.velocity_model = properties["velocity_model"]
 
-<<<<<<< HEAD
-        self.turbulence_models = {
+        self._turbulence_models = {
             "gauss": wake_turbulence.Gauss(wake_turbulence_parameters),
             "ishihara": wake_turbulence.Ishihara(wake_turbulence_parameters),
             "None": wake_turbulence.WakeTurbulence()
         }
-        self._turbulence_model = self.turbulence_models[
-            properties["turbulence_model"]]
-
-        self.deflection_models = {
+        self.turbulence_model = properties[
+            "turbulence_model"]  #self._turbulence_models[
+        # properties["turbulence_model"]]
+
+        self._deflection_models = {
             "jimenez": wake_deflection.Jimenez(wake_deflection_parameters),
             "gauss": wake_deflection.Gauss(wake_deflection_parameters),
             "curl": wake_deflection.Curl(wake_deflection_parameters)
-=======
-        self._deflection_models = {
-            "jimenez": wake_deflection.Jimenez,
-            "gauss": wake_deflection.Gauss,
-            "curl": wake_deflection.Curl,
-            "gauss_curl_hybrid": wake_deflection.GaussCurlHybrid
->>>>>>> ae975554
+            # "gauss_curl_hybrid": wake_deflection.GCH(wake_deflection_parameters)#.GaussCurlHybrid
         }
         self.deflection_model = properties["deflection_model"]
 
@@ -111,6 +93,7 @@
          - gauss
          - curl
          - gauss_curl_hybrid
+         - ishihara
 
         When assigning, the input can be a string or an instance of the model.
         """
@@ -119,11 +102,13 @@
     @velocity_model.setter
     def velocity_model(self, value):
         if type(value) is str:
-            self._velocity_model = self._velocity_models[value](self.parameters)
+            self._velocity_model = self._velocity_models[value]  #(
+            #self.parameters)
         elif isinstance(value, wake_velocity.WakeVelocity):
             self._velocity_model = value
         else:
-            raise ValueError("Invalid value given for WakeVelocity: {}".format(value))
+            raise ValueError(
+                "Invalid value given for WakeVelocity: {}".format(value))
 
     @property
     def turbulence_model(self):
@@ -137,7 +122,7 @@
 
     @turbulence_model.setter
     def turbulence_model(self, value):
-        self._turbulence_model = self.turbulence_models[value]
+        self._turbulence_model = self._turbulence_models[value]
 
     @property
     def deflection_model(self):
@@ -156,11 +141,13 @@
     @deflection_model.setter
     def deflection_model(self, value):
         if type(value) is str:
-            self._deflection_model = self._deflection_models[value](self.parameters)
+            self._deflection_model = self._deflection_models[value]  #(
+            #self.parameters)
         elif isinstance(value, wake_deflection.WakeDeflection):
             self._deflection_model = value
         else:
-            raise ValueError("Invalid value given for WakeDeflection: {}".format(value))
+            raise ValueError(
+                "Invalid value given for WakeDeflection: {}".format(value))
 
     @property
     def combination_model(self):
@@ -181,7 +168,8 @@
         elif isinstance(value, wake_combination.WakeCombination):
             self._combination_model = value
         else:
-            raise ValueError("Invalid value given for WakeCombination: {}".format(value))
+            raise ValueError(
+                "Invalid value given for WakeCombination: {}".format(value))
 
     @property
     def deflection_function(self):
